import { mockProducts } from '../mock-data.js';
import { NotificationService } from '../services/notification.js';

export default class EsiroProduct extends HTMLElement {
    constructor() {
        super();
        this.attachShadow({ mode: 'open' });
        this.addEventListener('click', this.handleClick.bind(this));
    }

    static get observedAttributes() {
        return ['name'];
    }

    attributeChangedCallback(name, oldValue, newValue) {
        if (oldValue !== newValue) {
            this.renderDefault();
        }
    }

    connectedCallback() {
        this.renderDefault();
    }

    disconnectedCallback() {
        // Clean up event listeners
        this.removeEventListener('click', this.handleClick);
    }

    renderDefault() {
<<<<<<< HEAD
        const name = this.getAttribute('name') || 'A product';
        const price = this.getAttribute('price') || '$0.00';
        const image = this.getAttribute('image') || 'https://via.placeholder.com/150';
        
        this.innerHTML = `
            <div class="product-card">
                <div class="product-image">
                    <img src="${image}" alt="${name}">
                </div>
                <div class="product-info">
                    <h3>${name}</h3>
                    <p class="price">${price}</p>
                    <button class="add-to-cart">Add to Cart</button>
                </div>
            </div>
            <style>
                .product-card {
                    display: flex;
                    flex-direction: column;
                    background-color: var(--background);
                    border: 1px solid #ccc;
                    border-radius: var(--border-radius);
                    overflow: hidden;
                    transition: transform var(--transition-speed), box-shadow var(--transition-speed);
                    height: 100%;
                }
                
                .product-card:hover {
                    transform: translateY(-5px);
                    box-shadow: 0 8px 15px rgba(0, 0, 0, 0.1);
                }
                
                .product-image {
                    width: 100%;
                    aspect-ratio: 1 / 1;
                    overflow: hidden;
                }
                
                .product-image img {
                    width: 100%;
                    height: 100%;
                    object-fit: cover;
                    transition: transform 0.3s ease;
                }
                
                .product-card:hover .product-image img {
                    transform: scale(1.05);
                }
                
                .product-info {
                    padding: 15px;
                    display: flex;
                    flex-direction: column;
                    gap: 10px;
                    flex-grow: 1;
                }
                
                .product-info h3 {
                    margin: 0;
                    font-size: 16px;
                }
                
                .price {
                    font-size: 18px;
                    font-weight: bold;
                    color: var(--primary-accent);
                    margin: 0;
                }
                
                .add-to-cart {
                    padding: 8px 12px;
                    border: none;
                    border-radius: var(--border-radius);
                    cursor: pointer;
                    margin-top: auto;
                }
            </style>
        `;
        
        this.querySelector(".add-to-cart").addEventListener("click", (e) => {
            e.stopPropagation();
            alert(`Added ${name} to cart!`);
        });
    }

    renderExpanded() {
        const name = this.getAttribute('name') || 'A product';
        const price = this.getAttribute('price') || '$0.00';
        const image = this.getAttribute('image') || 'https://via.placeholder.com/300';
        
        this.innerHTML = `
            <div class="product-expanded">
                <button class="close-button">×</button>
                <div class="product-expanded-content">
                    <div class="product-expanded-image">
                        <img src="${image}" alt="${name}">
                    </div>
                    <div class="product-expanded-info">
                        <h2>${name}</h2>
                        <p class="price">${price}</p>
                        <div class="product-description">
                            <p>This is a detailed description for ${name}. Here you would find all the specifications, features, and other important details about the product.</p>
                        </div>
                        <div class="product-actions">
                            <button class="add-to-cart-expanded">Add to Cart</button>
                            <button class="buy-now">Buy Now</button>
                        </div>
                    </div>
                </div>
            </div>
            <style>
                .product-expanded {
                    position: fixed; /* Changed from absolute to fixed */
                    top: 60px; /* Account for header */
                    left: 0;
                    right: 0;
                    bottom: 0;
                    height: calc(100vh - 60px);
                    background: var(--background);
                    padding: 20px;
                    overflow-y: auto;
                    z-index: 1000; /* Increased z-index to ensure it's on top */
                    box-sizing: border-box;
                }
                
                @media (max-width: 768px) {
                    .product-expanded {
                        bottom: 60px; /* Account for bottom nav */
                        height: calc(100vh - 120px);
                    }
                }
                
                .close-button {
                    position: sticky;
                    top: 0;
                    right: 0;
                    float: right;
                    font-size: 24px;
                    background: var(--background);
                    border: none;
                    cursor: pointer;
                    z-index: 1001;
                    padding: 5px 10px;
                    margin-bottom: 10px;
                }
                
                .product-expanded-content {
                    display: grid;
                    grid-template-columns: 1fr 1fr;
                    gap: 30px;
                    max-width: 1200px;
                    margin: 0 auto;
                }
                
                @media (max-width: 768px) {
                    .product-expanded-content {
                        grid-template-columns: 1fr;
                    }
                    
                    .product-expanded {
                        padding: 15px;
                        padding-bottom: 80px; /* Space for bottom nav and actions */
                    }
                    
                    .product-actions {
                        position: sticky;
                        bottom: 0;
                        left: 0;
                        right: 0;
                        display: flex;
                        padding: 10px;
                        background: var(--background);
                        border-top: 1px solid #ccc;
                        z-index: 101;
                        margin: 0 -15px;
                        margin-top: 20px;
                    }
                    
                    .add-to-cart-expanded, .buy-now {
                        flex: 1;
                    }
                }
                
                .product-expanded-image {
                    width: 100%;
                }
                
                .product-expanded-image img {
                    width: 100%;
                    border-radius: var(--border-radius);
                }
                
                .product-expanded-info {
                    display: flex;
                    flex-direction: column;
                    gap: 15px;
                }
                
                .product-expanded-info h2 {
                    margin: 0;
                    font-size: 24px;
                }
                
                .product-expanded-info .price {
                    font-size: 22px;
                }
                
                .product-description {
                    line-height: 1.5;
                }
                
                .product-actions {
                    display: flex;
                    gap: 10px;
                    margin-top: 20px;
                }
                
                .add-to-cart-expanded, .buy-now {
                    padding: 10px 15px;
                    border: none;
                    border-radius: var(--border-radius);
                    cursor: pointer;
                }
                
                .buy-now {
                    background-color: var(--secondary-accent);
                }
            </style>
        `;
        
        // Add event listeners
        this.querySelector(".close-button").addEventListener("click", (e) => {
            e.stopPropagation();
            this.collapseProduct();
        });
        
        this.querySelector(".add-to-cart-expanded").addEventListener("click", (e) => {
            e.stopPropagation();
            alert(`Added ${name} to cart!`);
        });
        
        this.querySelector(".buy-now").addEventListener("click", (e) => {
            e.stopPropagation();
            alert(`Proceeding to checkout for ${name}!`);
        });
        
        // Hide other expanded cards to ensure only one is shown
        document.querySelectorAll('esiro-product.expanded, esiro-store.expanded').forEach(card => {
            if (card !== this) {
                if (card.tagName === 'ESIRO-PRODUCT') {
                    card.collapseProduct();
                } else if (card.tagName === 'ESIRO-STORE') {
                    card.collapseStore();
                }
            }
=======
        const productName = this.getAttribute('name');
        const product = mockProducts.find(product => product.name === productName);
        
        if (!product) {
            console.warn(`Product with name "${productName}" not found in mock data`);
        }
        
        this.shadowRoot.innerHTML = `
            <style>
                .card {
                    padding: 16px;
                    border: 1px solid #ccc;
                    border-radius: 8px;
                    box-shadow: 0 2px 4px rgba(0, 0, 0, 0.1);
                    cursor: pointer;
                    transition: transform 0.3s, box-shadow 0.3s;
                }
                .card:hover {
                    transform: translateY(-2px);
                    box-shadow: 0 4px 8px rgba(0, 0, 0, 0.15);
                }
                h3 {
                    margin-top: 0;
                    margin-bottom: 8px;
                }
                .price {
                    font-weight: bold;
                    color: #2a5;
                    font-size: 1.1em;
                }
            </style>
            <div class="card">
                <h3>${product ? product.name : 'Unknown Product'}</h3>
                <p class="price">${product ? `$${product.price.toFixed(2)}` : ''}</p>
                <p>Store ID: ${product ? product.storeId : 'N/A'}</p>
            </div>
        `;
    }

    renderExpanded() {
        const productName = this.getAttribute('name');
        const product = mockProducts.find(product => product.name === productName);
        
        this.shadowRoot.innerHTML = `
            <style>
                .expanded-card {
                    padding: 20px;
                    background: white;
                    border-radius: 8px;
                    box-shadow: 0 4px 12px rgba(0, 0, 0, 0.2);
                }
                h2 {
                    margin-top: 0;
                    border-bottom: 1px solid #eee;
                    padding-bottom: 10px;
                }
                .info-row {
                    margin: 12px 0;
                }
                .label {
                    font-weight: bold;
                }
                .price {
                    font-size: 1.5em;
                    font-weight: bold;
                    color: #2a5;
                    margin: 12px 0;
                }
                button {
                    padding: 8px 16px;
                    background-color: #4299e1;
                    color: white;
                    border: none;
                    border-radius: 4px;
                    cursor: pointer;
                    margin-top: 16px;
                    margin-right: 8px;
                }
                .buy-btn {
                    background-color: #38a169;
                }
                button:hover {
                    filter: brightness(1.1);
                }
            </style>
            <div class="expanded-card">
                <h2>${product ? product.name : 'Unknown Product'}</h2>
                <div class="price">${product ? `$${product.price.toFixed(2)}` : ''}</div>
                <div class="info-row">
                    <span class="label">Product ID:</span> ${product ? product.id : 'N/A'}
                </div>
                <div class="info-row">
                    <span class="label">Store ID:</span> ${product ? product.storeId : 'N/A'}
                </div>
                <div class="actions">
                    <button class="buy-btn" id="add-to-cart">Add to Cart</button>
                    <button id="close-btn">Close</button>
                </div>
            </div>
        `;
        
        // Add event listener to close button
        this.shadowRoot.querySelector("#close-btn").addEventListener("click", (e) => {
            e.stopPropagation();
            this.collapseProduct();
        });

        // Add event listener for adding to cart
        this.shadowRoot.querySelector("#add-to-cart").addEventListener("click", (e) => {
            e.stopPropagation();
            this.addToCart(product);
>>>>>>> 25d46047
        });
    }

    handleClick(event) {
<<<<<<< HEAD
        if (event.target.tagName === 'BUTTON') {
            // Buttons are handled by their own event listeners
            event.stopPropagation();
        } else if (!this.classList.contains("expanded")) {
=======
        if (event.target.closest('button')) {
            // If a button was clicked, let its own event handler handle it
            return;
        }
        
        if (!this.classList.contains("expanded")) {
>>>>>>> 25d46047
            this.expandProduct();
        }
    }

    expandProduct() {
        this.classList.add("expanded");
        this.renderExpanded();
    }

    collapseProduct() {
        this.classList.remove("expanded");
        this.renderDefault();
    }

    addToCart(product) {
        if (!product) return;
        
        // Get current cart items from localStorage
        let cartItems = [];
        try {
            const savedCart = localStorage.getItem('cart');
            cartItems = savedCart ? JSON.parse(savedCart) : [];
        } catch (e) {
            console.error('Error parsing cart data:', e);
            cartItems = [];
        }
        
        // Check if product already exists in cart
        const existingItemIndex = cartItems.findIndex(item => item.id === product.id);
        
        if (existingItemIndex >= 0) {
            // Increment quantity if already in cart
            cartItems[existingItemIndex].quantity = (cartItems[existingItemIndex].quantity || 1) + 1;
        } else {
            // Add new item with quantity 1
            cartItems.push({
                ...product,
                quantity: 1
            });
        }
        
        // Save updated cart
        localStorage.setItem('cart', JSON.stringify(cartItems));
        
        // Show notification using notification service
        NotificationService.success(`${product.name} added to cart!`);
        
        // Refresh any cart components that might be on the page
        document.querySelectorAll('esiro-cart').forEach(cart => {
            cart.setAttribute('update', Date.now().toString());
        });
    }
}<|MERGE_RESOLUTION|>--- conflicted
+++ resolved
@@ -28,263 +28,6 @@
     }
 
     renderDefault() {
-<<<<<<< HEAD
-        const name = this.getAttribute('name') || 'A product';
-        const price = this.getAttribute('price') || '$0.00';
-        const image = this.getAttribute('image') || 'https://via.placeholder.com/150';
-        
-        this.innerHTML = `
-            <div class="product-card">
-                <div class="product-image">
-                    <img src="${image}" alt="${name}">
-                </div>
-                <div class="product-info">
-                    <h3>${name}</h3>
-                    <p class="price">${price}</p>
-                    <button class="add-to-cart">Add to Cart</button>
-                </div>
-            </div>
-            <style>
-                .product-card {
-                    display: flex;
-                    flex-direction: column;
-                    background-color: var(--background);
-                    border: 1px solid #ccc;
-                    border-radius: var(--border-radius);
-                    overflow: hidden;
-                    transition: transform var(--transition-speed), box-shadow var(--transition-speed);
-                    height: 100%;
-                }
-                
-                .product-card:hover {
-                    transform: translateY(-5px);
-                    box-shadow: 0 8px 15px rgba(0, 0, 0, 0.1);
-                }
-                
-                .product-image {
-                    width: 100%;
-                    aspect-ratio: 1 / 1;
-                    overflow: hidden;
-                }
-                
-                .product-image img {
-                    width: 100%;
-                    height: 100%;
-                    object-fit: cover;
-                    transition: transform 0.3s ease;
-                }
-                
-                .product-card:hover .product-image img {
-                    transform: scale(1.05);
-                }
-                
-                .product-info {
-                    padding: 15px;
-                    display: flex;
-                    flex-direction: column;
-                    gap: 10px;
-                    flex-grow: 1;
-                }
-                
-                .product-info h3 {
-                    margin: 0;
-                    font-size: 16px;
-                }
-                
-                .price {
-                    font-size: 18px;
-                    font-weight: bold;
-                    color: var(--primary-accent);
-                    margin: 0;
-                }
-                
-                .add-to-cart {
-                    padding: 8px 12px;
-                    border: none;
-                    border-radius: var(--border-radius);
-                    cursor: pointer;
-                    margin-top: auto;
-                }
-            </style>
-        `;
-        
-        this.querySelector(".add-to-cart").addEventListener("click", (e) => {
-            e.stopPropagation();
-            alert(`Added ${name} to cart!`);
-        });
-    }
-
-    renderExpanded() {
-        const name = this.getAttribute('name') || 'A product';
-        const price = this.getAttribute('price') || '$0.00';
-        const image = this.getAttribute('image') || 'https://via.placeholder.com/300';
-        
-        this.innerHTML = `
-            <div class="product-expanded">
-                <button class="close-button">×</button>
-                <div class="product-expanded-content">
-                    <div class="product-expanded-image">
-                        <img src="${image}" alt="${name}">
-                    </div>
-                    <div class="product-expanded-info">
-                        <h2>${name}</h2>
-                        <p class="price">${price}</p>
-                        <div class="product-description">
-                            <p>This is a detailed description for ${name}. Here you would find all the specifications, features, and other important details about the product.</p>
-                        </div>
-                        <div class="product-actions">
-                            <button class="add-to-cart-expanded">Add to Cart</button>
-                            <button class="buy-now">Buy Now</button>
-                        </div>
-                    </div>
-                </div>
-            </div>
-            <style>
-                .product-expanded {
-                    position: fixed; /* Changed from absolute to fixed */
-                    top: 60px; /* Account for header */
-                    left: 0;
-                    right: 0;
-                    bottom: 0;
-                    height: calc(100vh - 60px);
-                    background: var(--background);
-                    padding: 20px;
-                    overflow-y: auto;
-                    z-index: 1000; /* Increased z-index to ensure it's on top */
-                    box-sizing: border-box;
-                }
-                
-                @media (max-width: 768px) {
-                    .product-expanded {
-                        bottom: 60px; /* Account for bottom nav */
-                        height: calc(100vh - 120px);
-                    }
-                }
-                
-                .close-button {
-                    position: sticky;
-                    top: 0;
-                    right: 0;
-                    float: right;
-                    font-size: 24px;
-                    background: var(--background);
-                    border: none;
-                    cursor: pointer;
-                    z-index: 1001;
-                    padding: 5px 10px;
-                    margin-bottom: 10px;
-                }
-                
-                .product-expanded-content {
-                    display: grid;
-                    grid-template-columns: 1fr 1fr;
-                    gap: 30px;
-                    max-width: 1200px;
-                    margin: 0 auto;
-                }
-                
-                @media (max-width: 768px) {
-                    .product-expanded-content {
-                        grid-template-columns: 1fr;
-                    }
-                    
-                    .product-expanded {
-                        padding: 15px;
-                        padding-bottom: 80px; /* Space for bottom nav and actions */
-                    }
-                    
-                    .product-actions {
-                        position: sticky;
-                        bottom: 0;
-                        left: 0;
-                        right: 0;
-                        display: flex;
-                        padding: 10px;
-                        background: var(--background);
-                        border-top: 1px solid #ccc;
-                        z-index: 101;
-                        margin: 0 -15px;
-                        margin-top: 20px;
-                    }
-                    
-                    .add-to-cart-expanded, .buy-now {
-                        flex: 1;
-                    }
-                }
-                
-                .product-expanded-image {
-                    width: 100%;
-                }
-                
-                .product-expanded-image img {
-                    width: 100%;
-                    border-radius: var(--border-radius);
-                }
-                
-                .product-expanded-info {
-                    display: flex;
-                    flex-direction: column;
-                    gap: 15px;
-                }
-                
-                .product-expanded-info h2 {
-                    margin: 0;
-                    font-size: 24px;
-                }
-                
-                .product-expanded-info .price {
-                    font-size: 22px;
-                }
-                
-                .product-description {
-                    line-height: 1.5;
-                }
-                
-                .product-actions {
-                    display: flex;
-                    gap: 10px;
-                    margin-top: 20px;
-                }
-                
-                .add-to-cart-expanded, .buy-now {
-                    padding: 10px 15px;
-                    border: none;
-                    border-radius: var(--border-radius);
-                    cursor: pointer;
-                }
-                
-                .buy-now {
-                    background-color: var(--secondary-accent);
-                }
-            </style>
-        `;
-        
-        // Add event listeners
-        this.querySelector(".close-button").addEventListener("click", (e) => {
-            e.stopPropagation();
-            this.collapseProduct();
-        });
-        
-        this.querySelector(".add-to-cart-expanded").addEventListener("click", (e) => {
-            e.stopPropagation();
-            alert(`Added ${name} to cart!`);
-        });
-        
-        this.querySelector(".buy-now").addEventListener("click", (e) => {
-            e.stopPropagation();
-            alert(`Proceeding to checkout for ${name}!`);
-        });
-        
-        // Hide other expanded cards to ensure only one is shown
-        document.querySelectorAll('esiro-product.expanded, esiro-store.expanded').forEach(card => {
-            if (card !== this) {
-                if (card.tagName === 'ESIRO-PRODUCT') {
-                    card.collapseProduct();
-                } else if (card.tagName === 'ESIRO-STORE') {
-                    card.collapseStore();
-                }
-            }
-=======
         const productName = this.getAttribute('name');
         const product = mockProducts.find(product => product.name === productName);
         
@@ -396,24 +139,16 @@
         this.shadowRoot.querySelector("#add-to-cart").addEventListener("click", (e) => {
             e.stopPropagation();
             this.addToCart(product);
->>>>>>> 25d46047
         });
     }
 
     handleClick(event) {
-<<<<<<< HEAD
-        if (event.target.tagName === 'BUTTON') {
-            // Buttons are handled by their own event listeners
-            event.stopPropagation();
-        } else if (!this.classList.contains("expanded")) {
-=======
         if (event.target.closest('button')) {
             // If a button was clicked, let its own event handler handle it
             return;
         }
         
         if (!this.classList.contains("expanded")) {
->>>>>>> 25d46047
             this.expandProduct();
         }
     }
