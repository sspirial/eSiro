--- conflicted
+++ resolved
@@ -40,44 +40,6 @@
             </button>
         </nav>
         <style>
-<<<<<<< HEAD
-            :host {
-                display: block;
-                height: 100%;
-            }
-            
-            nav {
-                position: fixed;
-                top: 60px;
-                left: 0;
-                bottom: 0;
-                width: 15%;
-                background-color: var(--background);
-                border-right: 1px solid #ccc;
-                overflow-y: auto;
-                z-index: 98;
-                box-sizing: border-box;
-            }
-
-            @media (max-width: 768px) {
-                nav {
-                    position: fixed;
-                    top: auto;
-                    bottom: 0;
-                    left: 0;
-                    right: 0;
-                    width: 100%;
-                    height: 60px;
-                    display: flex;
-                    justify-content: space-around;
-                    border-right: none;
-                    border-top: 1px solid #ccc;
-                    overflow: hidden;
-                    background-color: var(--background);
-                }
-            }
-            
-=======
             nav {
                 display: flex;
                 flex-direction: column;
@@ -85,7 +47,6 @@
                 border-right: 1px solid #ccc;
                 padding: 10px;
             }
->>>>>>> 25d46047
             nav button {
                 display: flex;
                 align-items: center;
@@ -128,29 +89,4 @@
             }
         </style>`;
     }
-
-    setupEventListeners() {
-        const buttons = this.querySelectorAll('button');
-        buttons.forEach(button => {
-            button.addEventListener('click', (e) => {
-                const section = button.dataset.section;
-                // Remove active class from all buttons
-                buttons.forEach(btn => btn.classList.remove('active'));
-                // Add active class to clicked button
-                button.classList.add('active');
-                // Navigate to section
-                document.querySelector('esiro-network').showSection(section);
-            });
-        });
-
-        // Set initial active state
-        const initialSection = document.querySelector('main section:not(.hidden)');
-        if (initialSection) {
-            const sectionId = initialSection.id;
-            const activeButton = this.querySelector(`button[data-section="${sectionId}"]`);
-            if (activeButton) {
-                activeButton.classList.add('active');
-            }
-        }
-    }
 }