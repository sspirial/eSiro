--- conflicted
+++ resolved
@@ -1,15 +1,4 @@
-<<<<<<< HEAD
-body {
-  margin: 0;
-  padding: 0;
-  box-sizing: border-box;
-  display: flex;
-  flex-direction: column;
-  height: 100vh;
-  font-family: system-ui, -apple-system, BlinkMacSystemFont, 'Segoe UI', Roboto, Oxygen, Ubuntu, Cantarell, 'Open Sans', 'Helvetica Neue', sans-serif;
-  color: var(--text-primary);
-  background-color: var(--background);
-=======
+
 :root {
   /* Color Palette */
   --dark-moss: hsla(86, 24%, 28%, 1);
@@ -44,7 +33,6 @@
   --text-secondary: #a5a5a5;
   --border-color: #444444;
   --card-shadow: 0 2px 8px rgba(0, 0, 0, 0.4);
->>>>>>> 25d46047
 }
 
 * {
@@ -53,10 +41,6 @@
   box-sizing: border-box;
 }
 
-<<<<<<< HEAD
-html {
-  height: 100%;
-=======
 body {
   background-color: var(--background);
   color: var(--text-primary);
@@ -120,5 +104,4 @@
 .card:hover {
   transform: translateY(-2px);
   box-shadow: 0 4px 12px rgba(0, 0, 0, 0.15);
->>>>>>> 25d46047
 }